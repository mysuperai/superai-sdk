from __future__ import (absolute_import, division,
                        print_function, unicode_literals)

<<<<<<< HEAD
__version__ = '0.0.6.build4'
=======
__version__ = '0.0.7'
>>>>>>> 5104eef9

from .client import *
from superai.config import settings<|MERGE_RESOLUTION|>--- conflicted
+++ resolved
@@ -1,11 +1,7 @@
 from __future__ import (absolute_import, division,
                         print_function, unicode_literals)
 
-<<<<<<< HEAD
-__version__ = '0.0.6.build4'
-=======
 __version__ = '0.0.7'
->>>>>>> 5104eef9
 
 from .client import *
 from superai.config import settings