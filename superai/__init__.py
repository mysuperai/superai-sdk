from __future__ import absolute_import, division, print_function, unicode_literals

<<<<<<< HEAD
__version__ = "0.1.0.alpha1.dev4"
=======
__version__ = "0.1.0.alpha2"
>>>>>>> 07208d99

# Client comes first
from .client import *
from superai.config import settings<|MERGE_RESOLUTION|>--- conflicted
+++ resolved
@@ -1,10 +1,6 @@
 from __future__ import absolute_import, division, print_function, unicode_literals
 
-<<<<<<< HEAD
-__version__ = "0.1.0.alpha1.dev4"
-=======
 __version__ = "0.1.0.alpha2"
->>>>>>> 07208d99
 
 # Client comes first
 from .client import *
