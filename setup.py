--- conflicted
+++ resolved
@@ -30,12 +30,9 @@
     "pyyaml>=3.13",
     "requests>=2.22",
     "scikit-learn>=0.23.2",
-<<<<<<< HEAD
     "sgqlc>=12.1",
-=======
     "sentry-sdk>=0.19.4",
     "six",
->>>>>>> a1320607
     "warrant>=0.6",
 ]
 
