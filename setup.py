# coding: utf-8


from setuptools import find_packages, setup  # type: ignore

with open("README.md", "r") as fh:
    long_description = fh.read()

NAME = "superai"
<<<<<<< HEAD

VERSION = "0.1.0.beta1.dev1"

=======
VERSION = "0.1.0.alpha5"
>>>>>>> 507a3fa9
# To install the library, run the following
#
# python setup.py install
#
# prerequisite: setuptools
# http://pypi.python.org/pypi/setuptools

REQUIRES = [
    "awesome-pattern-matching>=0.22.0",
    "boto3>=1.15",
    "click>=7.0",
    "colorama>=0.3.0",
    "cloudpickle==1.6.0",
    "dynaconf>=3.1.2",
    "docker>=4.0.0",
    "futures-then>=0.1.1",
    "genson>=1.2.2",
    "jinja2>=2.11.2",
    "joblib>=0.17.0",
    "jsonmerge>=1.7.0",
    "jsonpickle>=1.4.1",
    "pip>=19.1",
    "rich>=10.1",
    "pyyaml>=3.13",
    "requests>=2.22",
    "sagemaker>=1.64.0",
    "sentry-sdk>=0.19.4",
    "scikit-learn>=0.23.2",
    "sgqlc>=13.0",
    "sentry-sdk>=0.19.4",
    "six",
    "warrant>=0.6",
]

BUILD_REQUIRES = [
    "black",
    "bump2version>=1.0.0",
    "setuptools>=50.3.2",
    "Sphinx>=3.2.1",
    "twine>=3.2.0",
    "wheel>=0.35.1",
    "sagemaker>=1.64.1",
]

DP_REQUIRES = [
    "awscli>=1.18.163",
    "superai-dataclient~=0.1.0",
<<<<<<< HEAD
    "superai-schema~=0.1",
=======
    "superai-schema~=0.1.8",
>>>>>>> 507a3fa9
]

TEST_REQUIRES = [
    "deepdiff>=4.0.7",
    "tox>=2.9.1",
    "coverage>=5.3",
    "pytest>=6.1.2",
    "pytest-cov>=2.10.1",
    "pytest-env>=0.6.2",
    "vcrpy>=4.1.1",
    "pytest-mock~=3.3.1",
]

setup(
    name=NAME,
    version=VERSION,
    description="super.AI API",
    author="super.AI",
    author_email="support@super.ai",
    url="https://github.com/mysuperai/superai-sdk",
    keywords=["super.AI API", "super.AI SDK"],
    install_requires=REQUIRES,
    extras_require={
        "build": DP_REQUIRES + BUILD_REQUIRES,
        "dp": DP_REQUIRES,
        "test": TEST_REQUIRES + DP_REQUIRES,
    },
    packages=find_packages(),
    include_package_data=True,
    long_description=long_description,
    long_description_content_type="text/markdown",
    entry_points={
        "console_scripts": [
            "superai=superai.cli:main",
        ],
    },
)<|MERGE_RESOLUTION|>--- conflicted
+++ resolved
@@ -7,13 +7,7 @@
     long_description = fh.read()
 
 NAME = "superai"
-<<<<<<< HEAD
-
-VERSION = "0.1.0.beta1.dev1"
-
-=======
 VERSION = "0.1.0.alpha5"
->>>>>>> 507a3fa9
 # To install the library, run the following
 #
 # python setup.py install
@@ -61,11 +55,7 @@
 DP_REQUIRES = [
     "awscli>=1.18.163",
     "superai-dataclient~=0.1.0",
-<<<<<<< HEAD
-    "superai-schema~=0.1",
-=======
     "superai-schema~=0.1.8",
->>>>>>> 507a3fa9
 ]
 
 TEST_REQUIRES = [
